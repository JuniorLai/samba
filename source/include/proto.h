/* This file is automatically generated with "make proto". DO NOT EDIT */


/*The following definitions come from  access.c  */

BOOL check_access(int snum);
BOOL allow_access(char *deny_list,char *allow_list,char *cname,char *caddr);

/*The following definitions come from  charcnv.c  */

char *unix2dos_format(char *str,BOOL overwrite);
char *dos2unix_format(char *str, BOOL overwrite);
int interpret_character_set(char *str, int def);

/*The following definitions come from  charset.c  */

void charset_initialise();
void codepage_initialise(int client_codepage);
void add_char_string(char *s);

/*The following definitions come from  chgpasswd.c  */

BOOL chat_with_program(char *passwordprogram,char *name,char *chatsequence);
BOOL chgpasswd(char *name,char *oldpass,char *newpass);
BOOL chgpasswd(char *name,char *oldpass,char *newpass);

/*The following definitions come from  client.c  */

void setup_pkt(char *outbuf);
void do_dir(char *inbuf,char *outbuf,char *Mask,int attribute,void (*fn)(),BOOL recurse_dir);
void cmd_help(void);
BOOL reopen_connection(char *inbuf,char *outbuf);
char *smb_errstr(char *inbuf);

/*The following definitions come from  clientutil.c  */

void cli_setup_pkt(char *outbuf);
BOOL cli_receive_trans_response(char *inbuf,int trans,int *data_len,
				int *param_len, char **data,char **param);
BOOL cli_send_session_request(char *inbuf, char *outbuf);
BOOL cli_send_login(char *inbuf, char *outbuf, BOOL start_session, BOOL use_setup);
void cli_send_logout(void);
BOOL cli_call_api(int prcnt,int drcnt,int mprcnt,int mdrcnt,int *rprcnt,
	      int *rdrcnt, char *param,char *data, char **rparam,char **rdata);
BOOL cli_send_trans_request(char *outbuf, int trans, char *name, int fid, int flags,
			char *data,char *param,uint16 *setup, int ldata,int lparam,
			int lsetup,int mdata,int mparam,int msetup);
BOOL cli_open_sockets(int port);
BOOL cli_reopen_connection(char *inbuf,char *outbuf);
char *smb_errstr(char *inbuf);

/*The following definitions come from  clitar.c  */

int padit(char *buf, int bufsize, int padsize);
void cmd_block(void);
void cmd_tarmode(void);
void cmd_setmode(void);
void cmd_tar(char *inbuf, char *outbuf);
int process_tar(char *inbuf, char *outbuf);
int clipfind(char **aret, int ret, char *tok);
int tar_parseargs(int argc, char *argv[], char *Optarg, int Optind);

/*The following definitions come from  dir.c  */

void init_dptrs(void);
char *dptr_path(int key);
char *dptr_wcard(int key);
BOOL dptr_set_wcard(int key, char *wcard);
BOOL dptr_set_attr(int key, uint16 attr);
uint16 dptr_attr(int key);
void dptr_close(int key);
void dptr_closecnum(int cnum);
void dptr_idlecnum(int cnum);
void dptr_closepath(char *path,int pid);
int dptr_create(int cnum,char *path, BOOL expect_close,int pid);
BOOL dptr_fill(char *buf1,unsigned int key);
BOOL dptr_zero(char *buf);
void *dptr_fetch(char *buf,int *num);
void *dptr_fetch_lanman2(char *params,int dptr_num);
BOOL dir_check_ftype(int cnum,int mode,struct stat *st,int dirtype);
BOOL get_dir_entry(int cnum,char *mask,int dirtype,char *fname,int *size,int *mode,time_t *date,BOOL check_descend);
void *OpenDir(int cnum, char *name, BOOL use_veto);
void CloseDir(void *p);
char *ReadDirName(void *p);
BOOL SeekDir(void *p,int pos);
int TellDir(void *p);
void DirCacheAdd(char *path,char *name,char *dname,int snum);
char *DirCacheCheck(char *path,char *name,int snum);
void DirCacheFlush(int snum);

/*The following definitions come from  fault.c  */

void fault_setup(void (*fn)());

/*The following definitions come from  getsmbpass.c  */

char *getsmbpass(char *prompt)    ;

/*The following definitions come from  interface.c  */

void load_interfaces(void);
void iface_set_default(char *ip,char *bcast,char *nmask);
BOOL ismyip(struct in_addr ip);
BOOL ismybcast(struct in_addr bcast);
int iface_count(void);
struct in_addr *iface_n_ip(int n);
struct in_addr *iface_bcast(struct in_addr ip);
struct in_addr *iface_nmask(struct in_addr ip);
struct in_addr *iface_ip(struct in_addr ip);

/*The following definitions come from  ipc.c  */

int reply_trans(char *inbuf,char *outbuf);

/*The following definitions come from  kanji.c  */

char *sj_strtok(char *s1, char *s2);
char *sj_strstr(char *s1, char *s2);
char *sj_strchr (char *s, int c);
char *sj_strrchr(char *s, int c);
int interpret_coding_system(char *str, int def);

/*The following definitions come from  loadparm.c  */

char *lp_string(char *s);
char *lp_logfile(void);
char *lp_smbrun(void);
char *lp_configfile(void);
char *lp_smb_passwd_file(void);
char *lp_serverstring(void);
char *lp_printcapname(void);
char *lp_lockdir(void);
char *lp_rootdir(void);
char *lp_defaultservice(void);
char *lp_msg_command(void);
char *lp_dfree_command(void);
char *lp_hosts_equiv(void);
char *lp_auto_services(void);
char *lp_passwd_program(void);
char *lp_passwd_chat(void);
char *lp_passwordserver(void);
char *lp_workgroup(void);
char *lp_domain_controller(void);
char *lp_username_map(void);
char *lp_character_set(void);
char *lp_logon_script(void);
char *lp_logon_path(void);
char *lp_remote_announce(void);
char *lp_wins_server(void);
char *lp_interfaces(void);
char *lp_socket_address(void);
char *lp_nis_home_map_name(void);
char *lp_announce_version(void);
char *lp_netbios_aliases(void);
BOOL lp_dns_proxy(void);
BOOL lp_wins_support(void);
BOOL lp_wins_proxy(void);
BOOL lp_local_master(void);
BOOL lp_domain_master(void);
BOOL lp_domain_logons(void);
BOOL lp_preferred_master(void);
BOOL lp_load_printers(void);
BOOL lp_use_rhosts(void);
BOOL lp_getwdcache(void);
BOOL lp_readprediction(void);
BOOL lp_readbmpx(void);
BOOL lp_readraw(void);
BOOL lp_writeraw(void);
BOOL lp_null_passwords(void);
BOOL lp_strip_dot(void);
BOOL lp_encrypted_passwords(void);
BOOL lp_syslog_only(void);
BOOL lp_browse_list(void);
BOOL lp_unix_realname(void);
BOOL lp_nis_home_map(void);
BOOL lp_time_server(void);
int lp_os_level(void);
int lp_max_ttl(void);
int lp_max_log_size(void);
int lp_mangledstack(void);
int lp_maxxmit(void);
int lp_maxmux(void);
int lp_maxpacket(void);
int lp_keepalive(void);
int lp_passwordlevel(void);
int lp_usernamelevel(void);
int lp_readsize(void);
int lp_shmem_size(void);
int lp_shmem_hash_size(void);
int lp_deadtime(void);
int lp_maxprotocol(void);
int lp_security(void);
int lp_printing(void);
int lp_maxdisksize(void);
int lp_lpqcachetime(void);
int lp_syslog(void);
int lp_client_code_page(void);
int lp_announce_as(void);
char *lp_preexec(int );
char *lp_postexec(int );
char *lp_rootpreexec(int );
char *lp_rootpostexec(int );
char *lp_servicename(int );
char *lp_pathname(int );
char *lp_dontdescend(int );
char *lp_username(int );
char *lp_guestaccount(int );
char *lp_invalid_users(int );
char *lp_valid_users(int );
char *lp_admin_users(int );
char *lp_printcommand(int );
char *lp_lpqcommand(int );
char *lp_lprmcommand(int );
char *lp_lppausecommand(int );
char *lp_lpresumecommand(int );
char *lp_printername(int );
char *lp_printerdriver(int );
char *lp_hostsallow(int );
char *lp_hostsdeny(int );
char *lp_magicscript(int );
char *lp_magicoutput(int );
char *lp_comment(int );
char *lp_force_user(int );
char *lp_force_group(int );
char *lp_readlist(int );
char *lp_writelist(int );
char *lp_volume(int );
char *lp_mangled_map(int );
char *lp_veto_files(int );
char *lp_hide_files(int );
BOOL lp_alternate_permissions(int );
BOOL lp_revalidate(int );
BOOL lp_casesensitive(int );
BOOL lp_preservecase(int );
BOOL lp_shortpreservecase(int );
BOOL lp_casemangle(int );
BOOL lp_status(int );
BOOL lp_hide_dot_files(int );
BOOL lp_browseable(int );
BOOL lp_readonly(int );
BOOL lp_no_set_dir(int );
BOOL lp_guest_ok(int );
BOOL lp_guest_only(int );
BOOL lp_print_ok(int );
BOOL lp_postscript(int );
BOOL lp_map_hidden(int );
BOOL lp_map_archive(int );
BOOL lp_locking(int );
BOOL lp_strict_locking(int );
BOOL lp_share_modes(int );
BOOL lp_oplocks(int );
BOOL lp_onlyuser(int );
BOOL lp_manglednames(int );
BOOL lp_widelinks(int );
BOOL lp_symlinks(int );
BOOL lp_syncalways(int );
BOOL lp_map_system(int );
BOOL lp_delete_readonly(int );
BOOL lp_fake_oplocks(int );
BOOL lp_recursive_veto_delete(int );
int lp_create_mode(int );
int lp_force_create_mode(int );
int lp_dir_mode(int );
int lp_force_dir_mode(int );
int lp_max_connections(int );
int lp_defaultcase(int );
int lp_minprintspace(int );
char lp_magicchar(int );
BOOL lp_add_home(char *pszHomename, int iDefaultService, char *pszHomedir);
int lp_add_service(char *pszService, int iDefaultService);
BOOL lp_add_printer(char *pszPrintername, int iDefaultService);
BOOL lp_file_list_changed(void);
BOOL lp_do_parameter(int snum, char *pszParmName, char *pszParmValue);
int lp_next_parameter(int snum, int *i, char *label, 
			   char *value, int allparameters);
BOOL lp_snum_ok(int iService);
BOOL lp_loaded(void);
void lp_killunused(BOOL (*snumused)(int ));
BOOL lp_load(char *pszFname,BOOL global_only);
int lp_numservices(void);
void lp_dump(FILE *f);
int lp_servicenumber(char *pszServiceName);
char *volume_label(int snum);
void lp_rename_service(int snum, char *new_name);
void lp_remove_service(int snum);
void lp_copy_service(int snum, char *new_name);
int lp_default_server_announce(void);
int lp_major_announce_version(void);
int lp_minor_announce_version(void);

/*The following definitions come from  locking.c  */

BOOL is_locked(int fnum,int cnum,uint32 count,uint32 offset);
BOOL do_lock(int fnum,int cnum,uint32 count,uint32 offset,int *eclass,uint32 *ecode);
BOOL do_unlock(int fnum,int cnum,uint32 count,uint32 offset,int *eclass,uint32 *ecode);
BOOL start_share_mode_mgmt(void);
BOOL stop_share_mode_mgmt(void);
BOOL lock_share_entry(int cnum, uint32 dev, uint32 inode, share_lock_token *ptok);
BOOL unlock_share_entry(int cnum, uint32 dev, uint32 inode, share_lock_token token);
int get_share_modes(int cnum, share_lock_token token, uint32 dev, uint32 inode, 
                    min_share_mode_entry **old_shares);
void del_share_mode(share_lock_token token, int fnum);
BOOL set_share_mode(share_lock_token token, int fnum, uint16 port, uint16 op_type);
BOOL remove_share_oplock(int fnum, share_lock_token token);
BOOL lock_share_entry(int cnum, uint32 dev, uint32 inode, share_lock_token *ptok);
BOOL unlock_share_entry(int cnum, uint32 dev, uint32 inode, share_lock_token token);
int get_share_modes(int cnum, share_lock_token token, uint32 dev, uint32 inode, 
                    min_share_mode_entry **old_shares);
void del_share_mode(share_lock_token token, int fnum);
<<<<<<< HEAD
BOOL set_share_mode(share_lock_token token,int fnum, uint16 port, uint16 op_type);
BOOL remove_share_oplock(int fnum, share_lock_token token);
=======
BOOL set_share_mode(share_lock_token token,int fnum);
>>>>>>> a173a149

/*The following definitions come from  mangle.c  */

int str_checksum(char *s);
BOOL is_8_3(char *fname, BOOL check_case);
void create_mangled_stack(int size);
BOOL check_mangled_stack(char *s);
BOOL is_mangled(char *s);
void mangle_name_83(char *s);
BOOL name_map_mangle(char *OutName,BOOL need83,int snum);

/*The following definitions come from  md4.c  */

void mdfour(unsigned char *out, unsigned char *in, int n);

/*The following definitions come from  message.c  */

int reply_sends(char *inbuf,char *outbuf);
int reply_sendstrt(char *inbuf,char *outbuf);
int reply_sendtxt(char *inbuf,char *outbuf);
int reply_sendend(char *inbuf,char *outbuf);

/*The following definitions come from  nameannounce.c  */

void announce_request(struct work_record *work, struct in_addr ip);
void do_announce_request(char *info, char *to_name, int announce_type, 
			 int from,
			 int to, struct in_addr dest_ip);
void sync_server(enum state_type state, char *serv_name, char *work_name, 
		 int name_type,
                 struct subnet_record *d,
		 struct in_addr ip);
void do_announce_host(int command,
		char *from_name, int from_type, struct in_addr from_ip,
		char *to_name  , int to_type  , struct in_addr to_ip,
		time_t announce_interval,
		char *server_name, int server_type, char *server_comment);
void announce_my_servers_removed(void);
void announce_server(struct subnet_record *d, struct work_record *work,
		     char *name, char *comment, time_t ttl, int server_type);
void announce_host(time_t t);
void reset_announce_timer();
void announce_master(time_t t);
void announce_remote(time_t t);

/*The following definitions come from  namebrowse.c  */

void expire_browse_cache(time_t t);
struct browse_cache_record *add_browser_entry(char *name, int type, char *wg,
					      time_t ttl, struct subnet_record *d,
                                              struct in_addr ip, BOOL local);
void do_browser_lists(time_t t);

/*The following definitions come from  namedbname.c  */

void set_samba_nb_type(void);
BOOL name_equal(struct nmb_name *n1,struct nmb_name *n2);
BOOL ms_browser_name(char *name, int type);
void remove_name(struct subnet_record *d, struct name_record *n);
struct name_record *find_name(struct name_record *n,
			struct nmb_name *name, int search);
struct name_record *find_name_search(struct subnet_record **d,
			struct nmb_name *name,
			int search, struct in_addr ip);
void dump_names(void);
void load_netbios_names(void);
void remove_netbios_name(struct subnet_record *d,
			char *name,int type, enum name_source source,
			 struct in_addr ip);
struct name_record *add_netbios_entry(struct subnet_record *d,
		char *name, int type, int nb_flags, 
		int ttl, enum name_source source, struct in_addr ip,
		BOOL new_only,BOOL wins);
void expire_names(time_t t);
struct name_record *dns_name_search(struct nmb_name *question, int Time);

/*The following definitions come from  namedbresp.c  */

void add_response_record(struct subnet_record *d,
				struct response_record *n);
void remove_response_record(struct subnet_record *d,
				struct response_record *n);
struct response_record *make_response_queue_record(enum state_type state,
				int id,uint16 fd,
				int quest_type, char *name,int type, int nb_flags, time_t ttl,
				int server_type, char *my_name, char *my_comment,
				BOOL bcast,BOOL recurse,
				struct in_addr send_ip, struct in_addr reply_to_ip);
struct response_record *find_response_record(struct subnet_record **d,
				uint16 id);

/*The following definitions come from  namedbserver.c  */

void remove_old_servers(struct work_record *work, time_t t,
					BOOL remove_all);
struct server_record *find_server(struct work_record *work, char *name);
struct server_record *add_server_entry(struct subnet_record *d, 
				       struct work_record *work,
				       char *name,int servertype, 
				       int ttl,char *comment,
				       BOOL replace);
void expire_servers(time_t t);

/*The following definitions come from  namedbsubnet.c  */

struct subnet_record *find_subnet(struct in_addr bcast_ip);
struct subnet_record *find_req_subnet(struct in_addr ip, BOOL bcast);
struct subnet_record *find_subnet_all(struct in_addr bcast_ip);
void add_workgroup_to_subnet( struct subnet_record *d, char *group);
void add_my_subnets(char *group);
void write_browse_list(time_t t);

/*The following definitions come from  namedbwork.c  */

struct work_record *remove_workgroup(struct subnet_record *d, 
				     struct work_record *work,
					 BOOL remove_all_servers);
struct work_record *find_workgroupstruct(struct subnet_record *d, 
					 fstring name, BOOL add);
void dump_workgroups(void);

/*The following definitions come from  nameelect.c  */

void check_master_browser(time_t t);
void browser_gone(char *work_name, struct in_addr ip);
void send_election(struct subnet_record *d, char *group,uint32 criterion,
		   int timeup,char *name);
void name_unregister_work(struct subnet_record *d, char *name, int name_type);
void name_register_work(struct subnet_record *d, char *name, int name_type,
				int nb_flags, time_t ttl, struct in_addr ip, BOOL bcast);
void become_local_master(struct subnet_record *d, struct work_record *work);
void become_domain_master(struct subnet_record *d, struct work_record *work);
void become_logon_server(struct subnet_record *d, struct work_record *work);
void unbecome_local_master(struct subnet_record *d, struct work_record *work,
				int remove_type);
void unbecome_domain_master(struct subnet_record *d, struct work_record *work,
				int remove_type);
void unbecome_logon_server(struct subnet_record *d, struct work_record *work,
				int remove_type);
void run_elections(time_t t);
void process_election(struct packet_struct *p,char *buf);
BOOL check_elections(void);

/*The following definitions come from  namelogon.c  */

void process_logon_packet(struct packet_struct *p,char *buf,int len);

/*The following definitions come from  namepacket.c  */

void debug_browse_data(char *outbuf, int len);
void initiate_netbios_packet(uint16 *id,
			     int fd,int quest_type,char *name,int name_type,
			     int nb_flags,BOOL bcast,BOOL recurse,
			     struct in_addr to_ip);
void reply_netbios_packet(struct packet_struct *p1,int trn_id,
				int rcode, int rcv_code, int opcode,
                BOOL recursion_available,
                BOOL recursion_desired,
				struct nmb_name *rr_name,int rr_type,int rr_class,int ttl,
				char *data,int len);
void queue_packet(struct packet_struct *packet);
void run_packet_queue();
void listen_for_packets(BOOL run_election);
BOOL send_mailslot_reply(BOOL unique, char *mailslot,int fd,char *buf,int len,char *srcname,
			 char *dstname,int src_type,int dest_type,
			 struct in_addr dest_ip,struct in_addr src_ip);

/*The following definitions come from  namequery.c  */

BOOL name_status(int fd,char *name,int name_type,BOOL recurse,
		 struct in_addr to_ip,char *master,char *rname,
		 void (*fn)());
BOOL name_query(int fd,char *name,int name_type, 
		BOOL bcast,BOOL recurse,
		struct in_addr to_ip, struct in_addr *ip,void (*fn)());

/*The following definitions come from  nameresp.c  */

void expire_netbios_response_entries(time_t t);
struct response_record *queue_netbios_pkt_wins(
				int fd,int quest_type,enum state_type state,
			    char *name,int name_type,int nb_flags, time_t ttl,
				int server_type, char *my_name, char *my_comment,
				struct in_addr send_ip, struct in_addr reply_to_ip);
struct response_record *queue_netbios_packet(struct subnet_record *d,
			int fd,int quest_type,enum state_type state,char *name,
			int name_type,int nb_flags, time_t ttl,
			int server_type, char *my_name, char *my_comment,
			BOOL bcast,BOOL recurse,
			struct in_addr send_ip, struct in_addr reply_to_ip);

/*The following definitions come from  nameserv.c  */

void remove_name_entry(struct subnet_record *d, char *name,int type);
void add_my_name_entry(struct subnet_record *d,char *name,int type,int nb_flags);
void add_domain_logon_names(void);
void add_domain_master_bcast(void);
void add_domain_master_wins(void);
void add_domain_names(time_t t);
void add_my_names(void);
void remove_my_names();
void refresh_my_names(time_t t);
void query_refresh_names(time_t t);

/*The following definitions come from  nameservreply.c  */

void add_name_respond(struct subnet_record *d, int fd, struct in_addr from_ip,
				uint16 response_id,
				struct nmb_name *name,
				int nb_flags, int ttl, struct in_addr register_ip,
				BOOL new_owner, struct in_addr reply_to_ip);
void reply_name_release(struct packet_struct *p);
void reply_name_reg(struct packet_struct *p);
void reply_name_status(struct packet_struct *p);
void reply_name_query(struct packet_struct *p);

/*The following definitions come from  nameservresp.c  */

void debug_state_type(int state);
void response_netbios_packet(struct packet_struct *p);

/*The following definitions come from  namework.c  */

void reset_server(char *name, int state, struct in_addr ip);
void tell_become_backup(void);
BOOL same_context(struct dgram_packet *dgram);
void process_browse_packet(struct packet_struct *p,char *buf,int len);

/*The following definitions come from  nmbd.c  */

BOOL reload_services(BOOL test);

/*The following definitions come from  nmblib.c  */

char *lookup_opcode_name( int opcode );
void debug_nmb_packet(struct packet_struct *p);
char *namestr(struct nmb_name *n);
void free_nmb_packet(struct nmb_packet *nmb);
void free_packet(struct packet_struct *packet);
struct packet_struct *read_packet(int fd,enum packet_type packet_type);
void make_nmb_name(struct nmb_name *n,char *name,int type,char *this_scope);
BOOL send_packet(struct packet_struct *p);
struct packet_struct *receive_packet(int fd,enum packet_type type,int t);

/*The following definitions come from  nmblookup.c  */

int main(int argc,char *argv[]);

/*The following definitions come from  nmbsync.c  */

char *getsmbpass(char *pass);
void sync_browse_lists(struct subnet_record *d, struct work_record *work,
		char *name, int nm_type, struct in_addr ip, BOOL local);

/*The following definitions come from  params.c  */

BOOL pm_process(char *pszFileName,BOOL (*sfunc)(char *),BOOL (*pfunc)(char *,char *));

/*The following definitions come from  password.c  */

void generate_next_challenge(char *challenge);
BOOL set_challenge(char *challenge);
BOOL last_challenge(char *challenge);
user_struct *get_valid_user_struct(uint16 vuid);
void invalidate_vuid(uint16 vuid);
char *validated_username(uint16 vuid);
uint16 register_vuid(int uid,int gid, char *name,BOOL guest);
void add_session_user(char *user);
void dfs_unlogin(void);
BOOL password_check(char *password);
BOOL smb_password_check(char *password, unsigned char *part_passwd, unsigned char *c8);
BOOL password_ok(char *user,char *password, int pwlen, struct passwd *pwd);
BOOL user_ok(char *user,int snum);
BOOL authorise_login(int snum,char *user,char *password, int pwlen, 
		     BOOL *guest,BOOL *force,uint16 vuid);
BOOL check_hosts_equiv(char *user);
BOOL server_cryptkey(char *buf);
BOOL server_validate(char *buf);

/*The following definitions come from  pcap.c  */

BOOL pcap_printername_ok(char *pszPrintername, char *pszPrintcapname);
void pcap_printer_fn(void (*fn)());

/*The following definitions come from  pipes.c  */

int reply_open_pipe_and_X(char *inbuf,char *outbuf,int length,int bufsize);
BOOL api_LsarpcSNPHS(int cnum,int uid, char *param,char *data,
		     int mdrcnt,int mprcnt,
		     char **rdata,char **rparam,
		     int *rdata_len,int *rparam_len);
BOOL api_LsarpcTNP(int cnum,int uid, char *param,char *data,
		     int mdrcnt,int mprcnt,
		     char **rdata,char **rparam,
		     int *rdata_len,int *rparam_len);

/*The following definitions come from  predict.c  */

int read_predict(int fd,int offset,char *buf,char **ptr,int num);
void do_read_prediction();
void invalidate_read_prediction(int fd);

/*The following definitions come from  printing.c  */

void lpq_reset(int snum);
void print_file(int fnum);
int get_printqueue(int snum,int cnum,print_queue_struct **queue,
		   print_status_struct *status);
void del_printqueue(int cnum,int snum,int jobid);
void status_printjob(int cnum,int snum,int jobid,int status);
int printjob_encode(int snum, int job);
void printjob_decode(int jobid, int *snum, int *job);

/*The following definitions come from  quotas.c  */

BOOL disk_quotas(char *path, int *bsize, int *dfree, int *dsize);
BOOL disk_quotas(char *path, int *bsize, int *dfree, int *dsize);
BOOL disk_quotas(char *path, int *bsize, int *dfree, int *dsize);
BOOL disk_quotas(char *path, int *bsize, int *dfree, int *dsize);
BOOL disk_quotas(char *path, int *bsize, int *dfree, int *dsize);

/*The following definitions come from  replace.c  */

char *Strstr(char *s, char *p);
time_t Mktime(struct tm      *t);
int InNetGr(char *group,char *host,char *user,char *dom);
void *malloc_wrapped(int size,char *file,int line);
void *realloc_wrapped(void *ptr,int size,char *file,int line);
void free_wrapped(void *ptr,char *file,int line);
void *memcpy_wrapped(void *d,void *s,int l,char *fname,int line);

/*The following definitions come from  reply.c  */

int reply_special(char *inbuf,char *outbuf);
int reply_tcon(char *inbuf,char *outbuf);
int reply_tcon_and_X(char *inbuf,char *outbuf,int length,int bufsize);
int reply_unknown(char *inbuf,char *outbuf);
int reply_ioctl(char *inbuf,char *outbuf);
int reply_sesssetup_and_X(char *inbuf,char *outbuf,int length,int bufsize);
int reply_chkpth(char *inbuf,char *outbuf);
int reply_getatr(char *inbuf,char *outbuf);
int reply_setatr(char *inbuf,char *outbuf);
int reply_dskattr(char *inbuf,char *outbuf);
int reply_search(char *inbuf,char *outbuf);
int reply_fclose(char *inbuf,char *outbuf);
int reply_open(char *inbuf,char *outbuf);
int reply_open_and_X(char *inbuf,char *outbuf,int length,int bufsize);
int reply_ulogoffX(char *inbuf,char *outbuf,int length,int bufsize);
int reply_mknew(char *inbuf,char *outbuf);
int reply_ctemp(char *inbuf,char *outbuf);
int reply_unlink(char *inbuf,char *outbuf);
int reply_readbraw(char *inbuf, char *outbuf);
int reply_lockread(char *inbuf,char *outbuf);
int reply_read(char *inbuf,char *outbuf);
int reply_read_and_X(char *inbuf,char *outbuf,int length,int bufsize);
int reply_writebraw(char *inbuf,char *outbuf);
int reply_writeunlock(char *inbuf,char *outbuf);
int reply_write(char *inbuf,char *outbuf,int dum1,int dum2);
int reply_write_and_X(char *inbuf,char *outbuf,int length,int bufsize);
int reply_lseek(char *inbuf,char *outbuf);
int reply_flush(char *inbuf,char *outbuf);
int reply_exit(char *inbuf,char *outbuf);
int reply_close(char *inbuf,char *outbuf);
int reply_writeclose(char *inbuf,char *outbuf);
int reply_lock(char *inbuf,char *outbuf);
int reply_unlock(char *inbuf,char *outbuf);
int reply_tdis(char *inbuf,char *outbuf);
int reply_echo(char *inbuf,char *outbuf);
int reply_printopen(char *inbuf,char *outbuf);
int reply_printclose(char *inbuf,char *outbuf);
int reply_printqueue(char *inbuf,char *outbuf);
int reply_printwrite(char *inbuf,char *outbuf);
int reply_mkdir(char *inbuf,char *outbuf);
int reply_rmdir(char *inbuf,char *outbuf);
int reply_mv(char *inbuf,char *outbuf);
int reply_copy(char *inbuf,char *outbuf);
int reply_setdir(char *inbuf,char *outbuf);
int reply_lockingX(char *inbuf,char *outbuf,int length,int bufsize);
int reply_readbmpx(char *inbuf,char *outbuf,int length,int bufsize);
int reply_writebmpx(char *inbuf,char *outbuf);
int reply_writebs(char *inbuf,char *outbuf);
int reply_setattrE(char *inbuf,char *outbuf);
int reply_getattrE(char *inbuf,char *outbuf);

/*The following definitions come from  server.c  */

void  *dflt_sig(void);
void  killkids(void);
mode_t unix_mode(int cnum,int dosmode);
int dos_mode(int cnum,char *path,struct stat *sbuf);
int dos_chmod(int cnum,char *fname,int dosmode,struct stat *st);
BOOL unix_convert(char *name,int cnum,pstring saved_last_component, BOOL *bad_path);
int disk_free(char *path,int *bsize,int *dfree,int *dsize);
int sys_disk_free(char *path,int *bsize,int *dfree,int *dsize);
BOOL check_name(char *name,int cnum);
void sync_file(int fnum);
void close_file(int fnum, int normal_close);
BOOL check_file_sharing(int cnum,char *fname);
int check_share_mode( min_share_mode_entry *share, int deny_mode, char *fname,
                      BOOL fcbopen, int *flags);
void open_file_shared(int fnum,int cnum,char *fname,int share_mode,int ofun,
		      int mode,int oplock_request, int *Access,int *action);
int seek_file(int fnum,uint32 pos);
int read_file(int fnum,char *data,uint32 pos,int n);
int write_file(int fnum,char *data,int n);
BOOL become_service(int cnum,BOOL do_chdir);
int find_service(char *service);
int cached_error_packet(char *inbuf,char *outbuf,int fnum,int line);
int unix_error_packet(char *inbuf,char *outbuf,int def_class,uint32 def_code,int line);
int error_packet(char *inbuf,char *outbuf,int error_class,uint32 error_code,int line);
BOOL oplock_break(uint32 dev, uint32 inode, struct timeval *tval);
BOOL request_oplock_break(min_share_mode_entry *share_entry, 
                          uint32 dev, uint32 inode);
BOOL snum_used(int snum);
BOOL reload_services(BOOL test);
int setup_groups(char *user, int uid, int gid, int *p_ngroups, 
		 int **p_igroups, gid_t **p_groups);
int make_connection(char *service,char *user,char *password, int pwlen, char *dev,uint16 vuid);
int find_free_file(void );
int reply_corep(char *outbuf);
int reply_coreplus(char *outbuf);
int reply_lanman1(char *outbuf);
int reply_lanman2(char *outbuf);
int reply_nt1(char *outbuf);
void close_cnum(int cnum, uint16 vuid);
BOOL yield_connection(int cnum,char *name,int max_connections);
BOOL claim_connection(int cnum,char *name,int max_connections,BOOL Clear);
void exit_server(char *reason);
void standard_sub(int cnum,char *str);
char *smb_fn_name(int type);
int chain_reply(char *inbuf,char *outbuf,int size,int bufsize);
int construct_reply(char *inbuf,char *outbuf,int size,int bufsize);

/*The following definitions come from  shmem.c  */

BOOL smb_shm_create_hash_table( unsigned int size );
BOOL smb_shm_open( char *file_name, int size);
BOOL smb_shm_close( void );
smb_shm_offset_t smb_shm_alloc(int size);
BOOL smb_shm_free(smb_shm_offset_t offset);
smb_shm_offset_t smb_shm_get_userdef_off(void);
BOOL smb_shm_set_userdef_off(smb_shm_offset_t userdef_off);
void * smb_shm_offset2addr(smb_shm_offset_t offset);
smb_shm_offset_t smb_shm_addr2offset(void *addr);
BOOL smb_shm_lock_hash_entry( unsigned int entry);
BOOL smb_shm_unlock_hash_entry( unsigned int entry );
BOOL smb_shm_get_usage(int *bytes_free,
		   int *bytes_used,
		   int *bytes_overhead);

/*The following definitions come from  smbdes.c  */

void E_P16(unsigned char *p14,unsigned char *p16);
void E_P24(unsigned char *p21, unsigned char *c8, unsigned char *p24);

/*The following definitions come from  smbencrypt.c  */

void SMBencrypt(uchar *passwd, uchar *c8, uchar *p24);
void E_md4hash(uchar *passwd, uchar *p16);
void SMBNTencrypt(uchar *passwd, uchar *c8, uchar *p24);

/*The following definitions come from  smbpass.c  */

int pw_file_lock(char *name, int type, int secs);
int pw_file_unlock(int fd);
struct smb_passwd *get_smbpwnam(char *name);

/*The following definitions come from  smbpasswd.c  */


/*The following definitions come from  smbrun.c  */


/*The following definitions come from  status.c  */

void Ucrit_addUsername(pstring username);
unsigned int Ucrit_checkUsername(pstring username);
void Ucrit_addPid(int pid);
unsigned int   Ucrit_checkPid(int pid);

/*The following definitions come from  system.c  */

int sys_select(fd_set *fds,struct timeval *tval);
int sys_select(fd_set *fds,struct timeval *tval);
int sys_unlink(char *fname);
int sys_open(char *fname,int flags,int mode);
DIR *sys_opendir(char *dname);
int sys_stat(char *fname,struct stat *sbuf);
int sys_waitpid(pid_t pid,int *status,int options);
int sys_lstat(char *fname,struct stat *sbuf);
int sys_mkdir(char *dname,int mode);
int sys_rmdir(char *dname);
int sys_chdir(char *dname);
int sys_utime(char *fname,struct utimbuf *times);
int sys_rename(char *from, char *to);
int sys_chmod(char *fname,int mode);
char *sys_getwd(char *s);
int sys_chown(char *fname,int uid,int gid);
int sys_chroot(char *dname);
struct hostent *sys_gethostbyname(char *name);

/*The following definitions come from  testparm.c  */


/*The following definitions come from  testprns.c  */

int main(int argc, char *argv[]);

/*The following definitions come from  time.c  */

void GetTimeOfDay(struct timeval *tval);
void TimeInit(void);
int TimeDiff(time_t t);
struct tm *LocalTime(time_t *t);
time_t interpret_long_date(char *p);
void put_long_date(char *p,time_t t);
void put_dos_date(char *buf,int offset,time_t unixdate);
void put_dos_date2(char *buf,int offset,time_t unixdate);
void put_dos_date3(char *buf,int offset,time_t unixdate);
time_t make_unix_date(void *date_ptr);
time_t make_unix_date2(void *date_ptr);
time_t make_unix_date3(void *date_ptr);
BOOL set_filetime(char *fname,time_t mtime);
char *timestring(void );

/*The following definitions come from  trans2.c  */

int reply_findclose(char *inbuf,char *outbuf,int length,int bufsize);
int reply_findnclose(char *inbuf,char *outbuf,int length,int bufsize);
int reply_transs2(char *inbuf,char *outbuf,int length,int bufsize);
int reply_trans2(char *inbuf,char *outbuf,int length,int bufsize);

/*The following definitions come from  ufc.c  */

char *ufc_crypt(char *key,char *salt);

/*The following definitions come from  uid.c  */

void init_uid(void);
BOOL become_guest(void);
BOOL become_user(int cnum, uint16 vuid);
BOOL unbecome_user(void );
int smbrun(char *cmd,char *outfile,BOOL shared);
void become_root(int save_dir) ;
void unbecome_root(int restore_dir);

/*The following definitions come from  username.c  */

char *get_home_dir(char *user);
void map_username(char *user);
struct passwd *Get_Pwnam(char *user,BOOL allow_change);
BOOL user_in_list(char *user,char *list);

/*The following definitions come from  util.c  */

void setup_logging(char *pname,BOOL interactive);
void reopen_logs(void);
char *tmpdir(void);
BOOL is_a_socket(int fd);
BOOL next_token(char **ptr,char *buff,char *sep);
char **toktocliplist(int *ctok, char *sep);
void *MemMove(void *dest,void *src,int size);
void array_promote(char *array,int elsize,int element);
void set_socket_options(int fd, char *options);
void close_sockets(void );
BOOL in_group(gid_t group, int current_gid, int ngroups, int *groups);
char *StrCpy(char *dest,char *src);
char *StrnCpy(char *dest,char *src,int n);
void putip(void *dest,void *src);
int name_mangle(char *In,char *Out,char name_type);
BOOL file_exist(char *fname,struct stat *sbuf);
time_t file_modtime(char *fname);
BOOL directory_exist(char *dname,struct stat *st);
uint32 file_size(char *file_name);
char *attrib_string(int mode);
int StrCaseCmp(char *s, char *t);
int StrnCaseCmp(char *s, char *t, int n);
BOOL strequal(char *s1, char *s2);
BOOL strnequal(char *s1,char *s2,int n);
BOOL strcsequal(char *s1,char *s2);
void strlower(char *s);
void strupper(char *s);
void strnorm(char *s);
BOOL strisnormal(char *s);
void string_replace(char *s,char oldc,char newc);
void unix_format(char *fname);
void dos_format(char *fname);
void show_msg(char *buf);
int smb_len(char *buf);
void _smb_setlen(char *buf,int len);
void smb_setlen(char *buf,int len);
int set_message(char *buf,int num_words,int num_bytes,BOOL zero);
int smb_numwords(char *buf);
int smb_buflen(char *buf);
int smb_buf_ofs(char *buf);
char *smb_buf(char *buf);
int smb_offset(char *p,char *buf);
char *skip_string(char *buf,int n);
BOOL trim_string(char *s,char *front,char *back);
void dos_clean_name(char *s);
void unix_clean_name(char *s);
int ChDir(char *path);
char *GetWd(char *str);
BOOL reduce_name(char *s,char *dir,BOOL widelinks);
void expand_mask(char *Mask,BOOL doext);
BOOL strhasupper(char *s);
BOOL strhaslower(char *s);
int count_chars(char *s,char c);
void make_dir_struct(char *buf,char *mask,char *fname,unsigned int size,int mode,time_t date);
void close_low_fds(void);
int set_blocking(int fd, BOOL set);
int write_socket(int fd,char *buf,int len);
int read_udp_socket(int fd,char *buf,int len);
int read_with_timeout(int fd,char *buf,int mincnt,int maxcnt,long time_out);
int read_max_udp(int fd,char *buffer,int bufsize,int maxtime);
int TvalDiff(struct timeval *tvalold,struct timeval *tvalnew);
BOOL send_keepalive(int client);
int read_data(int fd,char *buffer,int N);
int write_data(int fd,char *buffer,int N);
int transfer_file(int infd,int outfd,int n,char *header,int headlen,int align);
int read_smb_length(int fd,char *inbuf,int timeout);
BOOL receive_smb(int fd,char *buffer, int timeout);
BOOL receive_local_message(int fd, char *buffer, int buffer_len, int timeout);
BOOL push_local_message(char *buf, int msg_len);
BOOL receive_message_or_smb(int smbfd, int oplock_fd, 
                           char *buffer, int buffer_len, 
                           int timeout, BOOL *got_smb);
BOOL send_smb(int fd,char *buffer);
char *name_ptr(char *buf,int ofs);
int name_extract(char *buf,int ofs,char *name);
int name_len(char *s);
BOOL send_one_packet(char *buf,int len,struct in_addr ip,int port,int type);
void msleep(int t);
BOOL in_list(char *s,char *list,BOOL casesensitive);
BOOL string_init(char **dest,char *src);
void string_free(char **s);
BOOL string_set(char **dest,char *src);
BOOL string_sub(char *s,char *pattern,char *insert);
BOOL do_match(char *str, char *regexp, int case_sig);
BOOL mask_match(char *str, char *regexp, int case_sig,BOOL trans2);
void become_daemon(void);
BOOL yesno(char *p);
char *fgets_slash(char *s2,int maxlen,FILE *f);
int set_filelen(int fd, long len);
int byte_checksum(char *buf,int len);
char *dirname_dos(char *path,char *buf);
void *Realloc(void *p,int size);
void Abort(void );
BOOL get_myname(char *my_name,struct in_addr *ip);
BOOL ip_equal(struct in_addr ip1,struct in_addr ip2);
int open_socket_in(int type, int port, int dlevel,uint32 socket_addr);
int open_socket_out(int type, struct in_addr *addr, int port ,int timeout);
int interpret_protocol(char *str,int def);
int interpret_security(char *str,int def);
uint32 interpret_addr(char *str);
struct in_addr *interpret_addr2(char *str);
BOOL zero_ip(struct in_addr ip);
void reset_globals_after_fork();
char *client_name(void);
char *client_addr(void);
void standard_sub_basic(char *str);
BOOL same_net(struct in_addr ip1,struct in_addr ip2,struct in_addr mask);
int PutUniCode(char *dst,char *src);
struct hostent *Get_Hostbyname(char *name);
BOOL process_exists(int pid);
char *uidtoname(int uid);
char *gidtoname(int gid);
void BlockSignals(BOOL block,int signum);
void ajt_panic(void);
char *readdirname(void *p);
BOOL is_in_path(char *name, name_compare_entry *namelist);
void set_namearray(name_compare_entry **ppname_array, char *namelist);
void free_namearray(name_compare_entry *name_array);
BOOL fcntl_lock(int fd,int op,uint32 offset,uint32 count,int type);
int file_lock(char *name,int timeout);
void file_unlock(int fd);
BOOL is_myname(char *s);
void set_remote_arch(enum remote_arch_types type);
enum remote_arch_types get_remote_arch();
void fstrcpy(char *dest, char *src);
<<<<<<< HEAD
void pstrcpy(char *dest, char *src);
=======
void pstrcpy(char *dest, char *src);

/*The following definitions come from  vt_mode.c  */

int	VT_Check(char	*buffer);
int VT_Start_utmp(void);
int VT_Stop_utmp(void);
void	VT_AtExit(void);
void	VT_SigCLD(int	sig);
void	VT_SigEXIT(int	sig);
int	VT_Start(void);
int	VT_Output(char	*Buffer);
int	VT_Input(char	*Buffer,int		Size);
void VT_Process(void);
>>>>>>> a173a149
<|MERGE_RESOLUTION|>--- conflicted
+++ resolved
@@ -114,10 +114,6 @@
 
 /*The following definitions come from  kanji.c  */
 
-char *sj_strtok(char *s1, char *s2);
-char *sj_strstr(char *s1, char *s2);
-char *sj_strchr (char *s, int c);
-char *sj_strrchr(char *s, int c);
 int interpret_coding_system(char *str, int def);
 
 /*The following definitions come from  loadparm.c  */
@@ -183,7 +179,6 @@
 int lp_maxpacket(void);
 int lp_keepalive(void);
 int lp_passwordlevel(void);
-int lp_usernamelevel(void);
 int lp_readsize(void);
 int lp_shmem_size(void);
 int lp_shmem_hash_size(void);
@@ -248,7 +243,6 @@
 BOOL lp_locking(int );
 BOOL lp_strict_locking(int );
 BOOL lp_share_modes(int );
-BOOL lp_oplocks(int );
 BOOL lp_onlyuser(int );
 BOOL lp_manglednames(int );
 BOOL lp_widelinks(int );
@@ -257,7 +251,6 @@
 BOOL lp_map_system(int );
 BOOL lp_delete_readonly(int );
 BOOL lp_fake_oplocks(int );
-BOOL lp_recursive_veto_delete(int );
 int lp_create_mode(int );
 int lp_force_create_mode(int );
 int lp_dir_mode(int );
@@ -270,20 +263,14 @@
 int lp_add_service(char *pszService, int iDefaultService);
 BOOL lp_add_printer(char *pszPrintername, int iDefaultService);
 BOOL lp_file_list_changed(void);
-BOOL lp_do_parameter(int snum, char *pszParmName, char *pszParmValue);
-int lp_next_parameter(int snum, int *i, char *label, 
-			   char *value, int allparameters);
 BOOL lp_snum_ok(int iService);
 BOOL lp_loaded(void);
 void lp_killunused(BOOL (*snumused)(int ));
 BOOL lp_load(char *pszFname,BOOL global_only);
 int lp_numservices(void);
-void lp_dump(FILE *f);
+void lp_dump(void);
 int lp_servicenumber(char *pszServiceName);
 char *volume_label(int snum);
-void lp_rename_service(int snum, char *new_name);
-void lp_remove_service(int snum);
-void lp_copy_service(int snum, char *new_name);
 int lp_default_server_announce(void);
 int lp_major_announce_version(void);
 int lp_minor_announce_version(void);
@@ -300,19 +287,13 @@
 int get_share_modes(int cnum, share_lock_token token, uint32 dev, uint32 inode, 
                     min_share_mode_entry **old_shares);
 void del_share_mode(share_lock_token token, int fnum);
-BOOL set_share_mode(share_lock_token token, int fnum, uint16 port, uint16 op_type);
-BOOL remove_share_oplock(int fnum, share_lock_token token);
+BOOL set_share_mode(share_lock_token token, int fnum);
 BOOL lock_share_entry(int cnum, uint32 dev, uint32 inode, share_lock_token *ptok);
 BOOL unlock_share_entry(int cnum, uint32 dev, uint32 inode, share_lock_token token);
 int get_share_modes(int cnum, share_lock_token token, uint32 dev, uint32 inode, 
                     min_share_mode_entry **old_shares);
 void del_share_mode(share_lock_token token, int fnum);
-<<<<<<< HEAD
-BOOL set_share_mode(share_lock_token token,int fnum, uint16 port, uint16 op_type);
-BOOL remove_share_oplock(int fnum, share_lock_token token);
-=======
 BOOL set_share_mode(share_lock_token token,int fnum);
->>>>>>> a173a149
 
 /*The following definitions come from  mangle.c  */
 
@@ -326,7 +307,6 @@
 
 /*The following definitions come from  md4.c  */
 
-void mdfour(unsigned char *out, unsigned char *in, int n);
 
 /*The following definitions come from  message.c  */
 
@@ -366,6 +346,20 @@
                                               struct in_addr ip, BOOL local);
 void do_browser_lists(time_t t);
 
+/*The following definitions come from  nameconf.c  */
+
+int get_num_workgroups(void);
+int conf_workgroup_name_to_token(char *workgroup_name,char *default_name);
+char *conf_workgroup_name(int token);
+int conf_should_workgroup_member(int token);
+int conf_should_local_master(int token);
+int conf_should_domain_master(int token);
+char *conf_browsing_alias(int token);
+char *conf_browsing_alias_comment(int token);
+char *conf_alias_to_workgroup(char *alias);
+int conf_alias_to_token(char *alias);
+void read_smbbrowse_conf(char *default_name);
+
 /*The following definitions come from  namedbname.c  */
 
 void set_samba_nb_type(void);
@@ -547,7 +541,6 @@
 
 /*The following definitions come from  nmblib.c  */
 
-char *lookup_opcode_name( int opcode );
 void debug_nmb_packet(struct packet_struct *p);
 char *namestr(struct nmb_name *n);
 void free_nmb_packet(struct nmb_packet *nmb);
@@ -708,13 +701,14 @@
 int disk_free(char *path,int *bsize,int *dfree,int *dsize);
 int sys_disk_free(char *path,int *bsize,int *dfree,int *dsize);
 BOOL check_name(char *name,int cnum);
+int fd_attempt_open(char *fname, int flags, int mode);
+void fd_attempt_reopen(char *fname, int mode, file_fd_struct *fd_ptr);
+int fd_attempt_close(file_fd_struct *fd_ptr);
 void sync_file(int fnum);
 void close_file(int fnum, int normal_close);
 BOOL check_file_sharing(int cnum,char *fname);
-int check_share_mode( min_share_mode_entry *share, int deny_mode, char *fname,
-                      BOOL fcbopen, int *flags);
 void open_file_shared(int fnum,int cnum,char *fname,int share_mode,int ofun,
-		      int mode,int oplock_request, int *Access,int *action);
+		      int mode,int *Access,int *action);
 int seek_file(int fnum,uint32 pos);
 int read_file(int fnum,char *data,uint32 pos,int n);
 int write_file(int fnum,char *data,int n);
@@ -723,9 +717,6 @@
 int cached_error_packet(char *inbuf,char *outbuf,int fnum,int line);
 int unix_error_packet(char *inbuf,char *outbuf,int def_class,uint32 def_code,int line);
 int error_packet(char *inbuf,char *outbuf,int error_class,uint32 error_code,int line);
-BOOL oplock_break(uint32 dev, uint32 inode, struct timeval *tval);
-BOOL request_oplock_break(min_share_mode_entry *share_entry, 
-                          uint32 dev, uint32 inode);
 BOOL snum_used(int snum);
 BOOL reload_services(BOOL test);
 int setup_groups(char *user, int uid, int gid, int *p_ngroups, 
@@ -763,13 +754,13 @@
 		   int *bytes_used,
 		   int *bytes_overhead);
 
-/*The following definitions come from  smbdes.c  */
-
-void E_P16(unsigned char *p14,unsigned char *p16);
-void E_P24(unsigned char *p21, unsigned char *c8, unsigned char *p24);
-
 /*The following definitions come from  smbencrypt.c  */
 
+void str_to_key(uchar *str,uchar *key);
+void D1(uchar *k, uchar *d, uchar *out);
+void E1(uchar *k, uchar *d, uchar *out);
+void E_P16(uchar *p14,uchar *p16);
+void E_P24(uchar *p21, uchar *c8, uchar *p24);
 void SMBencrypt(uchar *passwd, uchar *c8, uchar *p24);
 void E_md4hash(uchar *passwd, uchar *p16);
 void SMBNTencrypt(uchar *passwd, uchar *c8, uchar *p24);
@@ -888,10 +879,10 @@
 BOOL directory_exist(char *dname,struct stat *st);
 uint32 file_size(char *file_name);
 char *attrib_string(int mode);
-int StrCaseCmp(char *s, char *t);
-int StrnCaseCmp(char *s, char *t, int n);
-BOOL strequal(char *s1, char *s2);
-BOOL strnequal(char *s1,char *s2,int n);
+int StrCaseCmp(const char *s, const char *t);
+int StrnCaseCmp(const char *s, const char *t, int n);
+BOOL strequal(const char *s1, const char *s2);
+BOOL strnequal(const char *s1,const char *s2,int n);
 BOOL strcsequal(char *s1,char *s2);
 void strlower(char *s);
 void strupper(char *s);
@@ -934,12 +925,7 @@
 int write_data(int fd,char *buffer,int N);
 int transfer_file(int infd,int outfd,int n,char *header,int headlen,int align);
 int read_smb_length(int fd,char *inbuf,int timeout);
-BOOL receive_smb(int fd,char *buffer, int timeout);
-BOOL receive_local_message(int fd, char *buffer, int buffer_len, int timeout);
-BOOL push_local_message(char *buf, int msg_len);
-BOOL receive_message_or_smb(int smbfd, int oplock_fd, 
-                           char *buffer, int buffer_len, 
-                           int timeout, BOOL *got_smb);
+BOOL receive_smb(int fd,char *buffer,int timeout);
 BOOL send_smb(int fd,char *buffer);
 char *name_ptr(char *buf,int ofs);
 int name_extract(char *buf,int ofs,char *name);
@@ -989,13 +975,10 @@
 BOOL fcntl_lock(int fd,int op,uint32 offset,uint32 count,int type);
 int file_lock(char *name,int timeout);
 void file_unlock(int fd);
-BOOL is_myname(char *s);
+BOOL is_myname(const char *s);
 void set_remote_arch(enum remote_arch_types type);
 enum remote_arch_types get_remote_arch();
 void fstrcpy(char *dest, char *src);
-<<<<<<< HEAD
-void pstrcpy(char *dest, char *src);
-=======
 void pstrcpy(char *dest, char *src);
 
 /*The following definitions come from  vt_mode.c  */
@@ -1009,5 +992,4 @@
 int	VT_Start(void);
 int	VT_Output(char	*Buffer);
 int	VT_Input(char	*Buffer,int		Size);
-void VT_Process(void);
->>>>>>> a173a149
+void VT_Process(void);