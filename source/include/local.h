/* local definitions for file server */
#ifndef _LOCAL_H
#define _LOCAL_H

/* This defines the section name in the configuration file that will contain */
/* global parameters - that is, parameters relating to the whole server, not */
/* just services. This name is then reserved, and may not be used as a       */
/* a service name. It will default to "global" if not defined here.          */
#define GLOBAL_NAME "global"
#define GLOBAL_NAME2 "globals"

/* This defines the section name in the configuration file that will
   refer to the special "homes" service */
#define HOMES_NAME "homes"

/* This defines the section name in the configuration file that will
   refer to the special "printers" service */
#define PRINTERS_NAME "printers"

/* This defines the name of the printcap file. It is MOST UNLIKELY that
   this will change BUT! Specifying a file with the format of a printcap
   file but containing only a subset of the printers actually in your real 
   printcap file is a quick-n-dirty way to allow dynamic access to a subset
   of available printers.
*/
#define PRINTCAP_NAME "/etc/printcap"

/* set these to define the limits of the server. NOTE These are on a
   per-client basis. Thus any one machine can't connect to more than
   MAX_CONNECTIONS services, but any number of machines may connect at
   one time. */
#define MAX_CONNECTIONS 127
#define MAX_OPEN_FILES 100

/* the max number of connections that the smbstatus program will show */
#define MAXSTATUS 1000

/* max number of directories open at once */
/* note that with the new directory code this no longer requires a
   file handle per directory, but large numbers do use more memory */
#define MAXDIR 64

#define WORDMAX 0xFFFF

/* the maximum password length before we declare a likely attack */
<<<<<<< HEAD
#define MAX_PASSWORD_LENGTH 200
=======
#define MAX_PASS_LEN 200
>>>>>>> a173a149

/* separators for lists */
#define LIST_SEP " \t,;:\n\r"

#ifndef LOCKDIR
/* this should have been set in the Makefile */
#define LOCKDIR "/tmp/samba"
#endif

/* this is where browse lists are kept in the lock dir */
#define SERVER_LIST "browse.dat"

/* shall guest entries in printer queues get changed to user entries,
   so they can be deleted using the windows print manager? */
#define LPQ_GUEST_TO_USER

/* shall filenames with illegal chars in them get mangled in long
   filename listings? */
#define MANGLE_LONG_FILENAMES 

/* define this if you want to stop spoofing with .. and soft links
   NOTE: This also slows down the server considerably */
#define REDUCE_PATHS

/* the size of the directory cache */
#define DIRCACHESIZE 20

/* what type of filesystem do we want this to show up as in a NT file
   manager window? */
#define FSTYPE_STRING "Samba"

/* do you want smbd to send a 1 byte packet to nmbd to trigger it to start 
   when smbd starts? */
#ifndef PRIME_NMBD
#define PRIME_NMBD 1
#endif

/* do you want session setups at user level security with a invalid
   password to be rejected or allowed in as guest? WinNT rejects them
   but it can be a pain as it means "net view" needs to use a password 

   You have 3 choices:

   GUEST_SESSSETUP = 0 means session setups with an invalid password
   are rejected.

   GUEST_SESSSETUP = 1 means session setups with an invalid password
   are rejected, unless the username does not exist, in which case it
   is treated as a guest login

   GUEST_SESSSETUP = 2 means session setups with an invalid password
   are treated as a guest login

   Note that GUEST_SESSSETUP only has an effect in user or server
   level security.
   */
#ifndef GUEST_SESSSETUP
#define GUEST_SESSSETUP 0
#endif

/* the default pager to use for the client "more" command. Users can
   override this with the PAGER environment variable */
#ifndef PAGER
#define PAGER "more"
#endif

/* the size of the uid cache used to reduce valid user checks */
#define UID_CACHE_SIZE 4

/* the following control timings of various actions. Don't change 
   them unless you know what you are doing. These are all in seconds */
#define DEFAULT_SMBD_TIMEOUT (60*60*24*7)
#define SMBD_RELOAD_CHECK (60)
#define IDLE_CLOSED_TIMEOUT (60)
#define DPTR_IDLE_TIMEOUT (120)
#define SMBD_SELECT_LOOP (10)
#define NMBD_SELECT_LOOP (10)
#define BROWSE_INTERVAL (60)
#define REGISTRATION_INTERVAL (10*60)
#define NMBD_INETD_TIMEOUT (120)
#define NMBD_MAX_TTL (24*60*60)
#define LPQ_LOCK_TIMEOUT (5)

/* the following are in milliseconds */
#define LOCK_RETRY_TIMEOUT (100)

/* do you want to dump core (carefully!) when an internal error is
   encountered? Samba will be careful to make the core file only
   accessible to root */
#define DUMP_CORE 1

/* what is the longest significant password available on your system? 
 Knowing this speeds up password searches a lot */
#ifndef PASSWORD_LENGTH
#define PASSWORD_LENGTH 8
#endif

#define SMB_ALIGNMENT 1


/* shall we support browse requests via a FIFO to nmbd? */
#define ENABLE_FIFO 1

/* keep the password server open, this uses up a aocket, but is needed
   by many apps */
#define KEEP_PASSWORD_SERVER_OPEN 1

/* how long to wait for a socket connect to happen */
#define LONG_CONNECT_TIMEOUT 30
#define SHORT_CONNECT_TIMEOUT 5


/* the directory to sit in when idle */
/* #define IDLE_DIR "/" */

/* Timout (in seconds) to wait for an oplock breal
   message to return. */

#define OPLOCK_BREAK_TIMEOUT 30

#endif<|MERGE_RESOLUTION|>--- conflicted
+++ resolved
@@ -43,11 +43,7 @@
 #define WORDMAX 0xFFFF
 
 /* the maximum password length before we declare a likely attack */
-<<<<<<< HEAD
-#define MAX_PASSWORD_LENGTH 200
-=======
 #define MAX_PASS_LEN 200
->>>>>>> a173a149
 
 /* separators for lists */
 #define LIST_SEP " \t,;:\n\r"
@@ -163,9 +159,4 @@
 /* the directory to sit in when idle */
 /* #define IDLE_DIR "/" */
 
-/* Timout (in seconds) to wait for an oplock breal
-   message to return. */
-
-#define OPLOCK_BREAK_TIMEOUT 30
-
 #endif