--- conflicted
+++ resolved
@@ -1,15 +1,6 @@
-<<<<<<< HEAD
-[SUBSYSTEM::LIBSAMBA-CONFIG]
-=======
 [LIBRARY::LIBSAMBA-HOSTCONFIG]
 VERSION = 0.0.1
 SO_VERSION = 1
-OBJ_FILES = loadparm.o \
-			generic.o \
-			util.o \
-			../lib/version.o
-PC_FILE = samba-hostconfig.pc
->>>>>>> b6b7171f
 PUBLIC_DEPENDENCIES = LIBSAMBA-UTIL 
 PRIVATE_DEPENDENCIES = DYNCONFIG LIBREPLACE_EXT CHARSET
 PRIVATE_PROTO_HEADER = proto.h
@@ -21,6 +12,8 @@
 			lib/version.o
 
 PUBLIC_HEADERS += param/param.h
+
+PC_FILES += param/samba-hostconfig.pc
 
 #################################
 # Start SUBSYSTEM share
@@ -63,10 +56,6 @@
 
 [PYTHON::param]
 SWIG_FILE = param.i
-<<<<<<< HEAD
-PRIVATE_DEPENDENCIES = LIBSAMBA-CONFIG
+PRIVATE_DEPENDENCIES = LIBSAMBA-HOSTCONFIG
 
-param_OBJ_FILES = param/param_wrap.o
-=======
-PRIVATE_DEPENDENCIES = LIBSAMBA-HOSTCONFIG
->>>>>>> b6b7171f
+param_OBJ_FILES = param/param_wrap.o