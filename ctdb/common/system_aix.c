--- conflicted
+++ resolved
@@ -165,22 +165,11 @@
   we try to bind to it, and if that fails then we don't have that IP
   on an interface
  */
-<<<<<<< HEAD
-bool ctdb_sys_have_ip(struct sockaddr_in ip, bool *is_loopback, TALLOC_CTX *mem_ctx, char **ifname)
-=======
 bool ctdb_sys_have_ip(struct sockaddr_in ip)
->>>>>>> 9d50595b
 {
 	int s;
 	int ret;
 	
-<<<<<<< HEAD
-	if (is_loopback) {
-		DEBUG(0,(__location__ " NOT IMPLEMENTED YET: ctdb_sys_have_ip() does not yet support is_loopback on AIX. This needs to be implemented similar to system_linux.c\n"));
-	}
-
-=======
->>>>>>> 9d50595b
 	ip.sin_port = 0;
 	s = socket(PF_INET, SOCK_STREAM, IPPROTO_TCP);
 	if (s == -1) {
